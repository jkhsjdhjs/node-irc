--- conflicted
+++ resolved
@@ -394,10 +394,6 @@
 
                 if (!message.args[3]) {
                     // No users
-<<<<<<< HEAD
-                    channel.users = [];
-=======
->>>>>>> 381009bc
                     break;
                 }
                 var users = message.args[3].trim().split(/ +/);
@@ -1095,15 +1091,12 @@
     this.send('WHOIS', nick);
 };
 
-<<<<<<< HEAD
-=======
 // Send a NAMES command to channel. If callback is a function, add it as
 //  a listener for the names event, which is called when rpl_endofnames is
 //  received in response to original NAMES command. The callback should
 //  accept channelName as the first argument. An object with each key a
 //  user nick and each value '@' if they are a channel operator is passed
 //  as the second argument to the callback.
->>>>>>> 381009bc
 Client.prototype.names = function(channel, callback) {
     if (typeof callback === 'function') {
         var callbackWrapper = function (callbackChannel) {
