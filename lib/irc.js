/*
    irc.js - Node JS IRC client library

    (C) Copyright Martyn Smith 2010

    This library is free software: you can redistribute it and/or modify
    it under the terms of the GNU General Public License as published by
    the Free Software Foundation, either version 3 of the License, or
    (at your option) any later version.

    This library is distributed in the hope that it will be useful,
    but WITHOUT ANY WARRANTY; without even the implied warranty of
    MERCHANTABILITY or FITNESS FOR A PARTICULAR PURPOSE.  See the
    GNU General Public License for more details.

    You should have received a copy of the GNU General Public License
    along with this library.  If not, see <http://www.gnu.org/licenses/>.
*/

exports.Client = Client;
var net  = require('net');
var tls  = require('tls');
var util = require('util');

var colors = require('./colors');
exports.colors = colors;

var replyFor = require('./codes');

function Client(server, nick, opt) {
    var self = this;
    self.opt = {
        server: server,
        nick: nick,
        password: null,
        userName: 'nodebot',
        realName: 'nodeJS IRC client',
        port: 6667,
        debug: false,
        showErrors: false,
        autoRejoin: true,
        autoConnect: true,
        channels: [],
        retryCount: null,
        retryDelay: 2000,
        secure: false,
        selfSigned: false,
        certExpired: false,
        floodProtection: false,
        floodProtectionDelay: 1000,
<<<<<<< HEAD
        stripColors: false,
        channelPrefixes: "&#"
=======
        messageSplit: 400,
        stripColors: false
>>>>>>> 1061adcd
    };

    if (typeof arguments[2] == 'object') {
        var keys = Object.keys(self.opt);
        for (var i = 0; i < keys.length; i++) {
            var k = keys[i];
            if (arguments[2][k] !== undefined)
                self.opt[k] = arguments[2][k];
        }
    }

    if (self.opt.floodProtection) {
        self.activateFloodProtection();
    }

    // TODO - fail if nick or server missing
    // TODO - fail if username has a space in it
    if (self.opt.autoConnect === true) {
      self.connect();
    }

    self.addListener("raw", function (message) { // {{{
        switch ( message.command ) {
            case "001":
                // Set nick to whatever the server decided it really is
                // (normally this is because you chose something too long and
                // the server has shortened it
                self.nick = message.args[0];
                self.emit('registered', message);
                break;
            case "002":
            case "003":
            case "004":
                break;
            case "005":
                message.args.forEach(function(arg) {
                    var match;
                    if ( match = arg.match(/PREFIX=\((.*?)\)(.*)/) ) {
                        match[1] = match[1].split('');
                        match[2] = match[2].split('');
                        while ( match[1].length ) {
                            self.modeForPrefix[match[2][0]] = match[1][0];
                            self.prefixForMode[match[1].shift()] = match[2].shift();
                        }
                    }
                });
                break;
            case "rpl_luserclient":
            case "rpl_luserop":
            case "rpl_luserchannels":
            case "rpl_luserme":
            case "rpl_localusers":
            case "rpl_globalusers":
            case "rpl_statsconn":
                // Random welcome crap, ignoring
                break;
            case "err_nicknameinuse":
                if ( typeof(self.opt.nickMod) == 'undefined' )
                    self.opt.nickMod = 0;
                self.opt.nickMod++;
                self.send("NICK", self.opt.nick + self.opt.nickMod);
                self.nick = self.opt.nick + self.opt.nickMod;
                break;
            case "PING":
                self.send("PONG", message.args[0]);
                self.emit('ping', message.args[0]);
                break;
            case "NOTICE":
                var from = message.nick;
                var to   = message.args[0];
                if (!to) {
                    to   = null;
                }
                var text = message.args[1];
                if (text[0] === '\1' && text.lastIndexOf('\1') > 0) {
                    self._handleCTCP(from, to, text, 'notice');
                    break;
                }
                self.emit('notice', from, to, text, message);

                if ( self.opt.debug && to == self.nick )
                    util.log('GOT NOTICE from ' + (from?'"'+from+'"':'the server') + ': "' + text + '"');
                break;
            case "MODE":
                if ( self.opt.debug )
                    util.log("MODE:" + message.args[0] + " sets mode: " + message.args[1]);

                var channel = self.chanData(message.args[0]);
                if ( !channel ) break;
                var modeList = message.args[1].split('');
                var adding = true;
                var modeArgs = message.args.slice(2);
                modeList.forEach(function(mode) {
                    if ( mode == '+' ) { adding = true; return; }
                    if ( mode == '-' ) { adding = false; return; }
                    if ( mode in self.prefixForMode ) {
                        // user modes
                        var user = modeArgs.shift();
                        if ( adding ) {
                            if ( channel.users[user].indexOf(self.prefixForMode[mode]) === -1 )
                                channel.users[user] += self.prefixForMode[mode];

                            self.emit('+mode', message.args[0], message.nick, mode, user, message);
                        }
                        else {
                            channel.users[user] = channel.users[user].replace(self.prefixForMode[mode], '');
                            self.emit('-mode', message.args[0], message.nick, mode, user, message);
                        }
                    }
                    else {
                        var modeArg;
                        // channel modes
                        if ( mode.match(/^[bkl]$/) ) {
                            modeArg = modeArgs.shift();
                            if ( modeArg.length === 0 )
                                modeArg = undefined;
                        }
                        // TODO - deal nicely with channel modes that take args
                        if ( adding ) {
                            if ( channel.mode.indexOf(mode) === -1 )
                                channel.mode += mode;

                            self.emit('+mode', message.args[0], message.nick, mode, modeArg, message);
                        }
                        else {
                            channel.mode = channel.mode.replace(mode, '');
                            self.emit('-mode', message.args[0], message.nick, mode, modeArg, message);
                        }
                    }
                });
                break;
            case "NICK":
                if ( message.nick == self.nick )
                    // the user just changed their own nick
                    self.nick = message.args[0];

                if ( self.opt.debug )
                    util.log("NICK: " + message.nick + " changes nick to " + message.args[0]);

                var channels = [];

                // TODO better way of finding what channels a user is in?
                for ( var channame in self.chans ) {
                    var channel = self.chans[channame];
                    if ( 'string' == typeof channel.users[message.nick] ) {
                        channel.users[message.args[0]] = channel.users[message.nick];
                        delete channel.users[message.nick];
                        channels.push(channame);
                    }
                }

                // old nick, new nick, channels
                self.emit('nick', message.nick, message.args[0], channels, message);
                break;
            case "rpl_motdstart":
                self.motd = message.args[1] + "\n";
                break;
            case "rpl_motd":
                self.motd += message.args[1] + "\n";
                break;
            case "rpl_endofmotd":
            case "err_nomotd":
                self.motd += message.args[1] + "\n";
                self.emit('motd', self.motd);
                break;
            case "rpl_namreply":
                var channel = self.chanData(message.args[2]);
                var users = message.args[3].trim().split(/ +/);
                if ( channel ) {
                    users.forEach(function (user) {
                        var match = user.match(/^(.)(.*)$/);
                        if ( match ) {
                            if ( match[1] in self.modeForPrefix ) {
                                channel.users[match[2]] = match[1];
                            }
                            else {
                                channel.users[match[1] + match[2]] = '';
                            }
                        }
                    });
                }
                break;
            case "rpl_endofnames":
                var channel = self.chanData(message.args[1]);
                if ( channel ) {
                    self.emit('names', message.args[1], channel.users);
                    self.send('MODE', message.args[1]);
                }
                break;
            case "rpl_topic":
                var channel = self.chanData(message.args[1]);
                if ( channel ) {
                    channel.topic = message.args[2];
                }
                break;
            case "rpl_away":
                self._addWhoisData(message.args[1], 'away', message.args[2], true);
                break;
            case "rpl_whoisuser":
                self._addWhoisData(message.args[1], 'user', message.args[2]);
                self._addWhoisData(message.args[1], 'host', message.args[3]);
                self._addWhoisData(message.args[1], 'realname', message.args[5]);
                break;
            case "rpl_whoisidle":
                self._addWhoisData(message.args[1], 'idle', message.args[2]);
                break;
            case "rpl_whoischannels":
                self._addWhoisData(message.args[1], 'channels', message.args[2].trim().split(/\s+/)); // TODO - clean this up?
                break;
            case "rpl_whoisserver":
                self._addWhoisData(message.args[1], 'server', message.args[2]);
                self._addWhoisData(message.args[1], 'serverinfo', message.args[3]);
                break;
            case "rpl_whoisoperator":
                self._addWhoisData(message.args[1], 'operator', message.args[2]);
                break;
            case "330": // rpl_whoisaccount?
                self._addWhoisData(message.args[1], 'account', message.args[2]);
                self._addWhoisData(message.args[1], 'accountinfo', message.args[3]);
                break;
            case "rpl_endofwhois":
                self.emit('whois', self._clearWhoisData(message.args[1]));
                break;
            case "rpl_liststart":
                self.channellist = [];
                self.emit('channellist_start');
                break;
            case "rpl_list":
                var channel = {
                    name: message.args[1],
                    users: message.args[2],
                    topic: message.args[3],
                };
                self.emit('channellist_item', channel);
                self.channellist.push(channel);
                break;
            case "rpl_listend":
                self.emit('channellist', self.channellist);
                break;
            case "333":
                // TODO emit?
                var channel = self.chanData(message.args[1]);
                if ( channel ) {
                    channel.topicBy = message.args[2];
                    // channel, topic, nick
                    self.emit('topic', message.args[1], channel.topic, channel.topicBy, message);
                }
                break;
            case "TOPIC":
                // channel, topic, nick
                self.emit('topic', message.args[0], message.args[1], message.nick, message);

                var channel = self.chanData(message.args[0]);
                if ( channel ) {
                    channel.topic = message.args[1];
                    channel.topicBy = message.nick;
                }
                break;
            case "rpl_channelmodeis":
                var channel = self.chanData(message.args[1]);
                if ( channel ) {
                    channel.mode = message.args[2];
                }
                break;
            case "329":
                var channel = self.chanData(message.args[1]);
                if ( channel ) {
                    channel.created = message.args[2];
                }
                break;
            case "JOIN":
                // channel, who
                if ( self.nick == message.nick ) {
                    self.chanData(message.args[0], true);
                }
                else {
                    var channel = self.chanData(message.args[0]);
                    channel.users[message.nick] = '';
                }
                self.emit('join', message.args[0], message.nick, message);
                self.emit('join' + message.args[0], message.nick, message);
                if ( message.args[0] != message.args[0].toLowerCase() ) {
                    self.emit('join' + message.args[0].toLowerCase(), message.nick, message);
                }
                break;
            case "PART":
                // channel, who, reason
                self.emit('part', message.args[0], message.nick, message.args[1], message);
                self.emit('part' + message.args[0], message.nick, message.args[1], message);
                if ( message.args[0] != message.args[0].toLowerCase() ) {
                    self.emit('part' + message.args[0].toLowerCase(), message.nick, message.args[1], message);
                }
                if ( self.nick == message.nick ) {
                    var channel = self.chanData(message.args[0]);
                    delete self.chans[channel.key];
                }
                else {
                    var channel = self.chanData(message.args[0]);
                    delete channel.users[message.nick];
                }
                break;
            case "KICK":
                // channel, who, by, reason
                self.emit('kick', message.args[0], message.args[1], message.nick, message.args[2], message);
                self.emit('kick' + message.args[0], message.args[1], message.nick, message.args[2], message);
                if ( message.args[0] != message.args[0].toLowerCase() ) {
                    self.emit('kick' + message.args[0].toLowerCase(), message.args[1], message.nick, message.args[2], message);
                }

                if ( self.nick == message.args[1] ) {
                    var channel = self.chanData(message.args[0]);
                    delete self.chans[channel.key];
                }
                else {
                    var channel = self.chanData(message.args[0]);
                    delete channel.users[message.args[1]];
                }
                break;
            case "KILL":
                var nick = message.args[0];
                var channels = [];
                for ( var channel in self.chans ) {
                    if ( self.chans[channel].users[nick])
                        channels.push(channel);

                    delete self.chans[channel].users[nick];
                }
                self.emit('kill', nick, message.args[1], channels, message);
                break;
            case "PRIVMSG":
                var from = message.nick;
                var to   = message.args[0];
                var text = message.args[1];
                if (text[0] === '\1' && text.lastIndexOf('\1') > 0) {
                    self._handleCTCP(from, to, text, 'privmsg');
                    break;
                }
                self.emit('message', from, to, text, message);
                if ( self.opt.channelPrefixes.indexOf(to.charAt(0)) !== -1 ) {
                    self.emit('message#', from, to, text, message);
                    self.emit('message' + to, from, text, message);
                    if ( to != to.toLowerCase() ) {
                        self.emit('message' + to.toLowerCase(), from, text, message);
                    }
                }
                if ( to == self.nick ) self.emit('pm', from, text, message);

                if ( self.opt.debug && to == self.nick )
                    util.log('GOT MESSAGE from ' + from + ': ' + text);
                break;
            case "INVITE":
                var from = message.nick;
                var to   = message.args[0];
                var channel = message.args[1];
                self.emit('invite', channel, from, message);
                break;
            case "QUIT":
                if ( self.opt.debug )
                    util.log("QUIT: " + message.prefix + " " + message.args.join(" "));
                if ( self.nick == message.nick ) {
                    // TODO handle?
                    break;
                }
                // handle other people quitting

                var channels = [];

                // TODO better way of finding what channels a user is in?
                for ( var channame in self.chans ) {
                    var channel = self.chans[channame];
                    if ( 'string' == typeof channel.users[message.nick] ) {
                        delete channel.users[message.nick];
                        channels.push(channame);
                    }
                }

                // who, reason, channels
                self.emit('quit', message.nick, message.args[0], channels, message);
                break;
            case "err_umodeunknownflag":
                if ( self.opt.showErrors )
                    util.log("\033[01;31mERROR: " + util.inspect(message) + "\033[0m");
                break;
            default:
                if ( message.commandType == 'error' ) {
                    self.emit('error', message);
                    if ( self.opt.showErrors )
                        util.log("\033[01;31mERROR: " + util.inspect(message) + "\033[0m");
                }
                else {
                    if ( self.opt.debug )
                        util.log("\033[01;31mUnhandled message: " + util.inspect(message) + "\033[0m");
                }
                break;
        }
    }); // }}}

    self.addListener('kick', function(channel, who, by, reason) {
        if ( self.opt.autoRejoin )
            self.send.apply(self, ['JOIN'].concat(channel.split(' ')));
    });
    self.addListener('motd', function (motd) {
        self.opt.channels.forEach(function(channel) {
            self.send.apply(self, ['JOIN'].concat(channel.split(' ')));
        });
    });

    process.EventEmitter.call(this);
}

util.inherits(Client, process.EventEmitter);

Client.prototype.conn = null;
Client.prototype.prefixForMode = {};
Client.prototype.modeForPrefix = {};
Client.prototype.chans = {};
Client.prototype._whoisData = {};
Client.prototype.chanData = function( name, create ) { // {{{
    var key = name.toLowerCase();
    if ( create ) {
        this.chans[key] = this.chans[key] || {
            key: key,
            serverName: name,
            users: {},
            mode: '',
        };
    }

    return this.chans[key];
} // }}}
Client.prototype.connect = function ( retryCount, callback ) { // {{{
    if ( typeof(retryCount) === 'function' ) {
        callback = retryCount;
        retryCount = undefined;
    }
    retryCount = retryCount || 0;
    if (typeof(callback) === 'function') {
      this.once('registered', callback);
    }
    var self = this;
    self.chans = {};
    // try to connect to the server
    if (self.opt.secure) {
        var creds = self.opt.secure;
        if (typeof self.opt.secure !== 'object') {
            creds = {};
        }

        self.conn = tls.connect(self.opt.port, self.opt.server, creds, function() {
           // callback called only after successful socket connection
           self.conn.connected = true;
           if (self.conn.authorized ||
                (self.opt.selfSigned &&
                   (self.conn.authorizationError === 'DEPTH_ZERO_SELF_SIGNED_CERT' ||
                      self.conn.authorizationError === 'UNABLE_TO_VERIFY_LEAF_SIGNATURE')) ||
                (self.opt.certExpired &&
                   self.conn.authorizationError === 'CERT_HAS_EXPIRED')) {
              // authorization successful
              self.conn.setEncoding('utf-8');
                if ( self.opt.certExpired &&
                   self.conn.authorizationError === 'CERT_HAS_EXPIRED' ) {
                     util.log('Connecting to server with expired certificate');
                }
                if ( self.opt.password !==  null ) {
                    self.send( "PASS", self.opt.password );
                }
                util.log('Sending irc NICK/USER');
                self.send("NICK", self.opt.nick);
                self.nick = self.opt.nick;
                self.send("USER", self.opt.userName, 8, "*", self.opt.realName);
                self.emit("connect");
           } else {
              // authorization failed
             util.log(self.conn.authorizationError);
           }
        });
    }else {
        self.conn = net.createConnection(self.opt.port, self.opt.server);
    }
    self.conn.requestedDisconnect = false;
    self.conn.setTimeout(0);
    self.conn.setEncoding('utf8');
    self.conn.addListener("connect", function () {
        if ( self.opt.password !==  null ) {
            self.send( "PASS", self.opt.password );
        }
        self.send("NICK", self.opt.nick);
        self.nick = self.opt.nick;
        self.send("USER", self.opt.userName, 8, "*", self.opt.realName);
        self.emit("connect");
    });
    var buffer = '';
    self.conn.addListener("data", function (chunk) {
        buffer += chunk;
        var lines = buffer.split("\r\n");
        buffer = lines.pop();
        lines.forEach(function (line) {
            var message = parseMessage(line, self.opt.stripColors);
            try {
                self.emit('raw', message);
            } catch ( err ) {
                if ( !self.conn.requestedDisconnect ) {
                    throw err;
                }
            }
        });
    });
    self.conn.addListener("end", function() {
        if ( self.opt.debug )
            util.log('Connection got "end" event');
    });
    self.conn.addListener("close", function() {
        if ( self.opt.debug )
            util.log('Connection got "close" event');
        if ( self.conn.requestedDisconnect )
            return;
        if ( self.opt.debug )
            util.log('Disconnected: reconnecting');
        if ( self.opt.retryCount !== null && retryCount >= self.opt.retryCount ) {
            if ( self.opt.debug ) {
                util.log( 'Maximum retry count (' + self.opt.retryCount + ') reached. Aborting' );
            }
            self.emit( 'abort', self.opt.retryCount );
            return;
        }

        if ( self.opt.debug ) {
            util.log( 'Waiting ' + self.opt.retryDelay + 'ms before retrying' );
        }
        setTimeout( function() {
            self.connect( retryCount + 1 );
        }, self.opt.retryDelay );
    });
    self.conn.addListener("error", function(exception) {
        self.emit("netError", exception);
    });
}; // }}}
Client.prototype.disconnect = function ( message, callback ) { // {{{
    if ( typeof(message) === 'function' ) {
        callback = message;
        message = undefined;
    }
    message = message || "node-irc says goodbye";
    var self = this;
    if ( self.conn.readyState == 'open' ) {
        self.send( "QUIT", message );
    }
    self.conn.requestedDisconnect = true;
    if (typeof(callback) === 'function') {
      self.conn.once('end', callback);
    }
    self.conn.end();
}; // }}}
Client.prototype.send = function(command) { // {{{
    var args = Array.prototype.slice.call(arguments);

    // Remove the command
    args.shift();

    if ( args[args.length-1].match(/\s/) ) {
        args[args.length-1] = ":" + args[args.length-1];
    }

    if ( this.opt.debug )
        util.log('SEND: ' + command + " " + args.join(" "));

    if ( ! this.conn.requestedDisconnect ) {
        this.conn.write(command + " " + args.join(" ") + "\r\n");
    }
}; // }}}
Client.prototype.activateFloodProtection = function(interval) { // {{{

    var cmdQueue = [],
        safeInterval = interval || this.opt.floodProtectionDelay,
        self = this,
        origSend = this.send,
        dequeue;

    // Wrapper for the original function. Just put everything to on central
    // queue.
    this.send = function() {
        cmdQueue.push(arguments);
    };

    dequeue = function() {
        var args = cmdQueue.shift();
        if (args) {
            origSend.apply(self, args);
        }
    };

    // Slowly unpack the queue without flooding.
    setInterval(dequeue, safeInterval);
    dequeue();


}; // }}}
Client.prototype.join = function(channel, callback) { // {{{
    this.once('join' + channel, function () {
        // if join is successful, add this channel to opts.channels
        // so that it will be re-joined upon reconnect (as channels
        // specified in options are)
        if (this.opt.channels.indexOf(channel) == -1) {
            this.opt.channels.push(channel);
        }

        if ( typeof(callback) == 'function' ) {
            return callback.apply(this, arguments);
        }
    });
    this.send.apply(this, ['JOIN'].concat(channel.split(' ')));
} // }}}
Client.prototype.part = function(channel, callback) { // {{{
    if ( typeof(callback) == 'function' ) {
        this.once('part' + channel, callback);
    }

    // remove this channel from this.opt.channels so we won't rejoin
    // upon reconnect
    if (this.opt.channels.indexOf(channel) != -1) {
        this.opt.channels.splice(this.opt.channels.indexOf(channel), 1);
    }

    this.send('PART', channel);
} // }}}
Client.prototype.say = function(target, text) { // {{{
    var self = this;
    if (typeof text !== 'undefined') {
        text.toString().split(/\r?\n/).filter(function(line) {
            return line.length > 0;
        }).forEach(function(line) {
            var r = new RegExp(".{1," + self.opt.messageSplit + "}", "g");
            while ((messagePart = r.exec(line)) != null) {
                self.send('PRIVMSG', target, messagePart);
                self.emit('selfMessage', target, messagePart);
            }
        });
    }
} // }}}
Client.prototype.action = function(channel, text) { // {{{
    var self = this;
    if (typeof text !== 'undefined') {
        text.toString().split(/\r?\n/).filter(function(line) {
            return line.length > 0;
        }).forEach(function(line) {
            self.say(channel, '\u0001ACTION ' + line + '\u0001');
        });
    }
} // }}}
Client.prototype.notice = function(target, text) { // {{{
    this.send('NOTICE', target, text);
} // }}}
Client.prototype.whois = function(nick, callback) { // {{{
    if ( typeof callback === 'function' ) {
        var callbackWrapper = function(info) {
            if ( info.nick == nick ) {
                this.removeListener('whois', callbackWrapper);
                return callback.apply(this, arguments);
            }
        };
        this.addListener('whois', callbackWrapper);
    }
    this.send('WHOIS', nick);
} // }}}
Client.prototype.list = function() { // {{{
    var args = Array.prototype.slice.call(arguments, 0);
    args.unshift('LIST');
    this.send.apply(this, args);
} // }}}
Client.prototype._addWhoisData = function(nick, key, value, onlyIfExists) { // {{{
    if ( onlyIfExists && !this._whoisData[nick] ) return;
    this._whoisData[nick] = this._whoisData[nick] || {nick: nick};
    this._whoisData[nick][key] = value;
} // }}}
Client.prototype._clearWhoisData = function(nick) { // {{{
    var data = this._whoisData[nick];
    delete this._whoisData[nick];
    return data;
} // }}}
Client.prototype._handleCTCP = function(from, to, text, type) {
    text = text.slice(1)
    text = text.slice(0, text.indexOf('\1'))
    var parts = text.split(' ')
    this.emit('ctcp', from, to, text, type)
    this.emit('ctcp-'+type, from, to, text)
    if (type === 'privmsg' && text === 'VERSION')
        this.emit('ctcp-version', from, to)
    if (parts[0] === 'ACTION' && parts.length > 1)
        this.emit('action', from, to, parts.slice(1).join(' '))
    if (parts[0] === 'PING' && type === 'privmsg' && parts.length > 1)
        this.ctcp(from, 'notice', text)
}
Client.prototype.ctcp = function(to, type, text) {
    return this[type === 'privmsg' ? 'say' : 'notice'](to, '\1'+text+'\1');
}

/*
 * parseMessage(line, stripColors)
 *
 * takes a raw "line" from the IRC server and turns it into an object with
 * useful keys
 */
function parseMessage(line, stripColors) { // {{{
    var message = {};
    var match;

    if (stripColors) {
        line = line.replace(/[\x02\x1f\x16\x0f]|\x03\d{0,2}(?:,\d{0,2})?/g, "");
    }

    // Parse prefix
    if ( match = line.match(/^:([^ ]+) +/) ) {
        message.prefix = match[1];
        line = line.replace(/^:[^ ]+ +/, '');
        if ( match = message.prefix.match(/^([_a-zA-Z0-9\[\]\\`^{}|-]*)(!([^@]+)@(.*))?$/) ) {
            message.nick = match[1];
            message.user = match[3];
            message.host = match[4];
        }
        else {
            message.server = message.prefix;
        }
    }

    // Parse command
    match = line.match(/^([^ ]+) */);
    message.command = match[1];
    message.rawCommand = match[1];
    message.commandType = 'normal';
    line = line.replace(/^[^ ]+ +/, '');

    if ( replyFor[message.rawCommand] ) {
        message.command     = replyFor[message.rawCommand].name;
        message.commandType = replyFor[message.rawCommand].type;
    }

    message.args = [];
    var middle, trailing;

    // Parse parameters
    if ( line.indexOf(':') != -1 ) {
        match = line.match(/(.*)(?:^:|\s+:)(.*)/);
        middle = match[1].trimRight();
        trailing = match[2];
    }
    else {
        middle = line;
    }

    if ( middle.length )
        message.args = middle.split(/ +/);

    if ( typeof(trailing) != 'undefined' && trailing.length )
        message.args.push(trailing);

    return message;
} // }}}<|MERGE_RESOLUTION|>--- conflicted
+++ resolved
@@ -48,13 +48,9 @@
         certExpired: false,
         floodProtection: false,
         floodProtectionDelay: 1000,
-<<<<<<< HEAD
         stripColors: false,
-        channelPrefixes: "&#"
-=======
-        messageSplit: 400,
-        stripColors: false
->>>>>>> 1061adcd
+        channelPrefixes: "&#",
+        messageSplit: 512
     };
 
     if (typeof arguments[2] == 'object') {
